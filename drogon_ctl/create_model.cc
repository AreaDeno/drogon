/**
 *
 *  create_model.cc
 *  An Tao
 *
 *  Copyright 2018, An Tao.  All rights reserved.
 *  Use of this source code is governed by a MIT license
 *  that can be found in the License file.
 *
 *  @section DESCRIPTION
 *
 */

#include "create_model.h"
#include "cmd.h"

#include <drogon/config.h>
#include <drogon/utils/Utilities.h>
#include <drogon/HttpViewData.h>
#include <drogon/DrTemplateBase.h>
#include <json/json.h>
#include <iostream>
#include <fstream>
#include <regex>

#include <unistd.h>
#include <dirent.h>
#include <dlfcn.h>
#include <fstream>
#include <unistd.h>

using namespace drogon_ctl;

std::string nameTransform(const std::string &origName, bool isType)
{
    auto str = origName;
    std::transform(str.begin(), str.end(), str.begin(), tolower);
    std::string::size_type startPos = 0;
    std::string::size_type pos;
    std::string ret;
    do
    {
        pos = str.find("_", startPos);
        if (pos != std::string::npos)
            ret += str.substr(startPos, pos - startPos);
        else
        {
            ret += str.substr(startPos);
            break;
        }
        while (str[pos] == '_')
            pos++;
        if (str[pos] >= 'a' && str[pos] <= 'z')
            str[pos] += ('A' - 'a');
        startPos = pos;
    } while (1);
    if (isType && ret[0] >= 'a' && ret[0] <= 'z')
        ret[0] += ('A' - 'a');
    return ret;
}

#if USE_POSTGRESQL
void create_model::createModelClassFromPG(const std::string &path, const DbClientPtr &client, const std::string &tableName)
{
    auto className = nameTransform(tableName, true);
    HttpViewData data;
    data["className"] = className;
    data["tableName"] = tableName;
    data["hasPrimaryKey"] = (int)0;
    data["primaryKeyName"] = "";
    data["dbName"] = _dbname;
    std::vector<ColumnInfo> cols;
    *client << "SELECT * \
                FROM information_schema.columns \
                WHERE table_schema = 'public' \
                AND table_name   = $1"
            << tableName << Mode::Blocking >>
        [&](const Result &r) {
            for (auto row : r)
            {
                ColumnInfo info;
                info._dbType = "pg";
                info._colName = row["column_name"].as<std::string>();
                info._colTypeName = nameTransform(info._colName, true);
                info._colValName = nameTransform(info._colName, false);
                auto isNullAble = row["is_nullable"].as<std::string>();

                info._notNull = isNullAble == "YES" ? false : true;
                auto type = row["data_type"].as<std::string>();
                info._colDatabaseType = type;
                if (type == "smallint")
                {
                    info._colType = "short";
                    info._colLength = 2;
                }
                else if (type == "integer")
                {
                    info._colType = "int32_t";
                    info._colLength = 4;
                }
                else if (type == "bigint" || type == "numeric") //FIXME:Use int64 to represent numeric type?
                {
                    info._colType = "int64_t";
                    info._colLength = 8;
                }
                else if (type == "real")
                {
                    info._colType = "float";
                    info._colLength = sizeof(float);
                }
                else if (type == "double precision")
                {
                    info._colType = "double";
                    info._colLength = sizeof(double);
                }
                else if (type == "character varying")
                {
                    info._colType = "std::string";
                    if (!row["character_maximum_length"].isNull())
                        info._colLength = row["character_maximum_length"].as<ssize_t>();
                }
                else if (type == "boolean")
                {
                    info._colType = "bool";
                    info._colLength = 1;
                }
                else if (type == "date")
                {
                    info._colType = "::trantor::Date";
                    info._colLength = 4;
                }
                else if (type.find("timestamp") != std::string::npos)
                {
                    info._colType = "::trantor::Date";
                }
                else
                {
                    //FIXME add more type such as hstore,date...
                }
                auto defaultVal = row["column_default"].as<std::string>();

                if (!defaultVal.empty())
                {
                    info._hasDefaultVal = true;
                    if (defaultVal.find("nextval(") == 0)
                    {
                        info._isAutoVal = true;
                    }
                }
                cols.push_back(std::move(info));
            }
        } >>
        [](const DrogonDbException &e) {
            std::cerr << e.base().what() << std::endl;
            exit(1);
        };

    size_t pkNumber = 0;
    *client << "SELECT \
                pg_constraint.conname AS pk_name,\
                pg_constraint.conkey AS pk_vector \
                FROM pg_constraint \
                INNER JOIN pg_class ON pg_constraint.conrelid = pg_class.oid \
                WHERE \
                pg_class.relname = $1 \
                AND pg_constraint.contype = 'p'"
            << tableName
            << Mode::Blocking >>
        [&](bool isNull, const std::string &pkName, const std::vector<std::shared_ptr<short>> &pk) {
            if (!isNull)
            {
                //std::cout << tableName << " Primary key = " << pk.size() << std::endl;
                pkNumber = pk.size();
            }
        } >>
        [](const DrogonDbException &e) {
            std::cerr << e.base().what() << std::endl;
            exit(1);
        };
    data["hasPrimaryKey"] = (int)pkNumber;
    if (pkNumber == 1)
    {
        *client << "SELECT \
                pg_attribute.attname AS colname,\
                pg_type.typname AS typename,\
                pg_constraint.contype AS contype \
                FROM pg_constraint \
                INNER JOIN pg_class ON pg_constraint.conrelid = pg_class.oid \
                INNER JOIN pg_attribute ON pg_attribute.attrelid = pg_class.oid \
                AND pg_attribute.attnum = pg_constraint.conkey [ 1 ] \
                INNER JOIN pg_type ON pg_type.oid = pg_attribute.atttypid \
                WHERE pg_class.relname = $1 and pg_constraint.contype='p'"
                << tableName << Mode::Blocking >>
            [&](bool isNull, std::string colName, const std::string &type) {
                if (isNull)
                    return;

                data["primaryKeyName"] = colName;
                for (auto &col : cols)
                {
                    if (col._colName == colName)
                    {
                        col._isPrimaryKey = true;
                        data["primaryKeyType"] = col._colType;
                    }
                }
            } >>
            [](const DrogonDbException &e) {
                std::cerr << e.base().what() << std::endl;
                exit(1);
            };
    }
    else if (pkNumber > 1)
    {
        std::vector<std::string> pkNames, pkTypes;
        for (size_t i = 1; i <= pkNumber; i++)
        {
            *client << "SELECT \
                pg_attribute.attname AS colname,\
                pg_type.typname AS typename,\
                pg_constraint.contype AS contype \
                FROM pg_constraint \
                INNER JOIN pg_class ON pg_constraint.conrelid = pg_class.oid \
                INNER JOIN pg_attribute ON pg_attribute.attrelid = pg_class.oid \
                AND pg_attribute.attnum = pg_constraint.conkey [ $1 ] \
                INNER JOIN pg_type ON pg_type.oid = pg_attribute.atttypid \
                WHERE pg_class.relname = $2 and pg_constraint.contype='p'"
<<<<<<< HEAD
                   << (int)i
                   << tableName
                   << Mode::Blocking >>
=======
                    << i
                    << tableName
                    << Mode::Blocking >>
>>>>>>> c2d23abe
                [&](bool isNull, std::string colName, const std::string &type) {
                    if (isNull)
                        return;
                    //std::cout << "primary key name=" << colName << std::endl;
                    pkNames.push_back(colName);
                    for (auto &col : cols)
                    {
                        if (col._colName == colName)
                        {
                            col._isPrimaryKey = true;
                            pkTypes.push_back(col._colType);
                        }
                    }
                } >>
                [](const DrogonDbException &e) {
                    std::cerr << e.base().what() << std::endl;
                    exit(1);
                };
        }
        data["primaryKeyName"] = pkNames;
        data["primaryKeyType"] = pkTypes;
    }

    data["columns"] = cols;
    std::ofstream headerFile(path + "/" + className + ".h", std::ofstream::out);
    std::ofstream sourceFile(path + "/" + className + ".cc", std::ofstream::out);
    auto templ = DrTemplateBase::newTemplate("model_h.csp");
    headerFile << templ->genText(data);
    templ = DrTemplateBase::newTemplate("model_cc.csp");
    sourceFile << templ->genText(data);
}
void create_model::createModelFromPG(const std::string &path, const DbClientPtr &client)
{
    *client << "SELECT a.oid,"
               "a.relname AS name,"
               "b.description AS comment "
               "FROM pg_class a "
               "LEFT OUTER JOIN pg_description b ON b.objsubid = 0 AND a.oid = b.objoid "
               "WHERE a.relnamespace = (SELECT oid FROM pg_namespace WHERE nspname = 'public') "
               "AND a.relkind = 'r' ORDER BY a.relname"
            << Mode::Blocking >>
        [&](bool isNull, size_t oid, const std::string &tableName, const std::string &comment) {
            if (!isNull)
            {
                std::cout << "table name:" << tableName << std::endl;
                createModelClassFromPG(path, client, tableName);
            }
        } >>
        [](const DrogonDbException &e) {
            std::cerr << e.base().what() << std::endl;
            exit(1);
        };
}
#endif
void create_model::createModel(const std::string &path, const Json::Value &config)
{
    auto dbType = config.get("rdbms", "No dbms").asString();
    if (dbType == "postgreSQL")
    {
#if USE_POSTGRESQL
        std::cout << "postgresql" << std::endl;
        auto host = config.get("host", "127.0.0.1").asString();
        auto port = config.get("port", 5432).asUInt();
        auto dbname = config.get("dbname", "").asString();
        if (dbname == "")
        {
            std::cerr << "Please configure dbname in " << path << "/model.json " << std::endl;
            exit(1);
        }
        _dbname = dbname;
        auto user = config.get("user", "").asString();
        if (user == "")
        {
            std::cerr << "Please configure user in " << path << "/model.json " << std::endl;
            exit(1);
        }
        auto password = config.get("passwd", "").asString();

        auto connStr = formattedString("host=%s port=%u dbname=%s user=%s", host.c_str(), port, dbname.c_str(), user.c_str());
        if (!password.empty())
        {
            connStr += " password=";
            connStr += password;
        }
        DbClientPtr client = drogon::orm::DbClient::newPgClient(connStr, 1);
        std::cout << "Connect to server..." << std::endl;
        std::cout << "Source files in the " << path << " folder will be overwritten, continue(y/n)?\n";
        auto in = getchar();
        if (in != 'Y' && in != 'y')
        {
            std::cout << "Abort!" << std::endl;
            exit(0);
        }
        auto tables = config["tables"];
        if (!tables || tables.size() == 0)
            createModelFromPG(path, client);
        else
        {
            for (int i = 0; i < (int)tables.size(); i++)
            {
                auto tableName = tables[i].asString();
                std::cout << "table name:" << tableName << std::endl;
                createModelClassFromPG(path, client, tableName);
            }
        }
#endif
    }
    else if (dbType == "No dbms")
    {
        std::cerr << "Please configure Model in " << path << "/model.json " << std::endl;
        exit(1);
    }
    else
    {
        std::cerr << "Does not support " << dbType << std::endl;
        exit(1);
    }
}
void create_model::createModel(const std::string &path)
{
    DIR *dp;
    if ((dp = opendir(path.c_str())) == NULL)
    {
        std::cerr << "No such file or directory : " << path << std::endl;
        return;
    }
    closedir(dp);
    auto configFile = path + "/model.json";
    if (access(configFile.c_str(), 0) != 0)
    {
        std::cerr << "Config file " << configFile << " not found!" << std::endl;
        exit(1);
    }
    if (access(configFile.c_str(), R_OK) != 0)
    {
        std::cerr << "No permission to read config file " << configFile << std::endl;
        exit(1);
    }

    std::ifstream infile(configFile.c_str(), std::ifstream::in);
    if (infile)
    {
        Json::Value configJsonRoot;
        try
        {
            infile >> configJsonRoot;
            createModel(path, configJsonRoot);
        }
        catch (const std::exception &exception)
        {
            std::cerr << "Configuration file format error! in " << configFile << ":" << std::endl;
            std::cerr << exception.what() << std::endl;
            exit(1);
        }
    }
}

void create_model::handleCommand(std::vector<std::string> &parameters)
{
#if USE_POSTGRESQL
    std::cout << "Create model" << std::endl;
    if (parameters.size() == 0)
    {
        std::cerr << "Missing Model path name!" << std::endl;
    }
    for (auto path : parameters)
    {
        createModel(path);
    }
#else
    std::cout << "No database can be found in your system, please install one first!" << std::endl;
    exit(1);
#endif
}<|MERGE_RESOLUTION|>--- conflicted
+++ resolved
@@ -225,15 +225,9 @@
                 AND pg_attribute.attnum = pg_constraint.conkey [ $1 ] \
                 INNER JOIN pg_type ON pg_type.oid = pg_attribute.atttypid \
                 WHERE pg_class.relname = $2 and pg_constraint.contype='p'"
-<<<<<<< HEAD
-                   << (int)i
-                   << tableName
-                   << Mode::Blocking >>
-=======
-                    << i
+                    << (int)i
                     << tableName
                     << Mode::Blocking >>
->>>>>>> c2d23abe
                 [&](bool isNull, std::string colName, const std::string &type) {
                     if (isNull)
                         return;
